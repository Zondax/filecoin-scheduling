use jsonrpc_core::{BoxFuture, Result};
use jsonrpc_derive::rpc;

use futures::channel::oneshot;
use futures::FutureExt;

use crate::handler::Handler;
use crate::requests::{SchedulerRequest, SchedulerResponse};
use common::{ClientToken, Error, RequestMethod, ResourceAlloc, TaskRequirements};

#[rpc(server)]
pub trait RpcMethods {
    #[rpc(name = "wait_allocation")]
    fn wait_allocation(
        &self,
        requirements: TaskRequirements,
    ) -> BoxFuture<Result<std::result::Result<ResourceAlloc, Error>>>;

    #[rpc(name = "schedule_preemptive")]
    fn preemptive(&self, task: String) -> BoxFuture<Result<String>>;

    #[rpc(name = "list_allocations")]
    fn list_allocations(&self) -> BoxFuture<Result<Vec<u32>>>;

    #[rpc(name = "wait_preemptive")]
    fn wait_preemptive(&self, task: ClientToken, t: std::time::Duration)
        -> BoxFuture<Result<bool>>;
<<<<<<< HEAD
    #[rpc(name = "list_allocations")]
    fn list_allocations(&self) -> BoxFuture<Result<Vec<u32>>>;
=======
>>>>>>> 892b092b

    #[rpc(name = "check_server")]
    fn health_check(&self) -> BoxFuture<Result<()>>;
}

pub struct Server<H: Handler>(H);

impl<H> Server<H>
where
    H: Handler,
{
    pub fn new(handler: H) -> Self {
        Self(handler)
    }
}

impl<H: Handler> RpcMethods for Server<H> {
    fn wait_allocation(
        &self,
        requirements: TaskRequirements,
    ) -> BoxFuture<Result<std::result::Result<ResourceAlloc, Error>>> {
        let method = RequestMethod::Schedule(requirements);
        let (sender, receiver) = oneshot::channel();
        let request = SchedulerRequest { sender, method };
        self.0.process_request(request);
        Box::pin(
            receiver
                .map(|e| match e {
                    Ok(SchedulerResponse::Schedule(res)) => Ok(res),
                    _ => unreachable!(),
                })
                .boxed(),
        )
    }

    fn preemptive(&self, task: String) -> BoxFuture<Result<String>> {
        let method = RequestMethod::SchedulePreemptive(task);
        let (sender, receiver) = oneshot::channel();
        let request = SchedulerRequest { sender, method };
        self.0.process_request(request);
        Box::pin(
            receiver
                .map(|e| match e {
                    Ok(SchedulerResponse::SchedulePreemptive(res)) => Ok(res),
                    _ => Ok("Preemptive".to_string()),
                })
                .boxed(),
        )
    }

    fn list_allocations(&self) -> BoxFuture<Result<Vec<u32>>> {
        let method = RequestMethod::ListAllocations;
        let (sender, receiver) = oneshot::channel();
        let request = SchedulerRequest { sender, method };
        self.0.process_request(request);
        Box::pin(
            receiver
                .map(|e| match e {
                    Ok(SchedulerResponse::ListAllocations(res)) => Ok(res),
                    _ => unreachable!(),
                })
                .boxed(),
        )
    }

    fn wait_preemptive(
        &self,
        client: ClientToken,
        t: std::time::Duration,
    ) -> BoxFuture<Result<bool>> {
        let method = RequestMethod::WaitPreemptive(client, t);
        let (sender, receiver) = oneshot::channel();
        let request = SchedulerRequest { sender, method };
        self.0.process_request(request);
        Box::pin(
            receiver
                .map(|e| match e {
                    Ok(SchedulerResponse::SchedulerWaitPreemptive(res)) => Ok(res),
                    _ => Ok(true),
                })
                .boxed(),
        )
    }

<<<<<<< HEAD
    fn list_allocations(&self) -> BoxFuture<Result<Vec<u32>>> {
        let method = RequestMethod::ListAllocations;
        let (sender, receiver) = oneshot::channel();
        let request = SchedulerRequest { sender, method };
        self.0.process_request(request);
        Box::pin(
            receiver
                .map(|e| match e {
                    Ok(SchedulerResponse::ListAllocations(res)) => Ok(res),
                    _ => unreachable!(),
                })
                .boxed(),
        )
    }

=======
>>>>>>> 892b092b
    // Endpoint for clients to check if the server instance is running
    fn health_check(&self) -> BoxFuture<Result<()>> {
        Box::pin(async { Ok(()) })
    }
}<|MERGE_RESOLUTION|>--- conflicted
+++ resolved
@@ -25,11 +25,9 @@
     #[rpc(name = "wait_preemptive")]
     fn wait_preemptive(&self, task: ClientToken, t: std::time::Duration)
         -> BoxFuture<Result<bool>>;
-<<<<<<< HEAD
+
     #[rpc(name = "list_allocations")]
     fn list_allocations(&self) -> BoxFuture<Result<Vec<u32>>>;
-=======
->>>>>>> 892b092b
 
     #[rpc(name = "check_server")]
     fn health_check(&self) -> BoxFuture<Result<()>>;
@@ -114,7 +112,6 @@
         )
     }
 
-<<<<<<< HEAD
     fn list_allocations(&self) -> BoxFuture<Result<Vec<u32>>> {
         let method = RequestMethod::ListAllocations;
         let (sender, receiver) = oneshot::channel();
@@ -130,8 +127,6 @@
         )
     }
 
-=======
->>>>>>> 892b092b
     // Endpoint for clients to check if the server instance is running
     fn health_check(&self) -> BoxFuture<Result<()>> {
         Box::pin(async { Ok(()) })
