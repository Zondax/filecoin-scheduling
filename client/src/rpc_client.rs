--- conflicted
+++ resolved
@@ -4,20 +4,17 @@
 pub trait RpcClient {
     async fn wait_allocation(&self, task: TaskRequirements) -> Result<ResourceAlloc, Error>;
 
-<<<<<<< HEAD
-    async fn schedule_preemptive(&self, task: String) -> Result<String, Error>;
-
     async fn check_server(&self) -> Result<(), Error>;
 
     async fn list_allocations(&self) -> Result<Vec<u32>, Error>;
-=======
+
     async fn schedule_preemptive(&self, task: String) -> Result<String, String>;
+
     async fn wait_preemptive(
         &self,
         task: crate::ClientToken,
         t: std::time::Duration,
     ) -> Result<bool, Error>;
->>>>>>> baeee166
 }
 
 #[jsonrpc_client::implement(RpcClient)]
