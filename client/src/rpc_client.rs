--- conflicted
+++ resolved
@@ -3,13 +3,10 @@
 #[jsonrpc_client::api]
 pub trait RpcClient {
     async fn wait_allocation(&self, task: TaskRequirements) -> Result<ResourceAlloc, Error>;
-<<<<<<< HEAD
-=======
 
     async fn check_server(&self) -> Result<(), Error>;
 
     async fn list_allocations(&self) -> Result<Vec<u32>, Error>;
->>>>>>> 892b092b
 
     async fn schedule_preemptive(&self, task: String) -> Result<String, String>;
 
