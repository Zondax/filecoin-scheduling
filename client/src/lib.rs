//use std::fs::File;
//use std::io::prelude::*;

use std::error::Error;
use std::fmt::Debug;
use std::time::Duration;

mod global_mutex;
pub mod rpc_client;

<<<<<<< HEAD
pub use crate::client::ClientToken;
pub use common::{
    list_devices, Deadline, Devices, Error as ClientError, ResourceAlloc, ResourceReq, Task,
    TaskRequirements, TaskResult, SERVER_ADDRESS,
=======
pub use common::{
    ClientToken, Deadline, ResourceAlloc, ResourceReq, Task, TaskRequirements, TaskResult,
>>>>>>> baeee166
};
pub use global_mutex::GlobalMutex;
pub use rpc_client::*;
pub use scheduler::run_scheduler;

use jsonrpc_client::Error as RpcError;
use tokio::runtime::Runtime;

use rpc_client::{Client as RpcClient, RpcClient as RpcClientTrait};

pub fn abort() -> Result<(), Box<dyn Error>> {
    Ok(())
}

pub fn register(pid: u32, client_id: u64) -> ClientToken {
    ClientToken::new(pid, client_id)
}

#[tracing::instrument(level = "info", skip(task))]
pub fn schedule_one_of<T: Debug + Clone>(
    client: ClientToken,
    task: Task<T>,
    _timeout: Duration,
) -> Result<(), ClientError> {
    let jrpc_client = RpcClient::new(&format!("http://{}", SERVER_ADDRESS))?;
    let rt = Runtime::new().map_err(|e| ClientError::Other(e.to_string()))?;

    let result = rt.block_on(async { jrpc_client.wait_allocation(task.task_req.clone()).await });

    if let Ok(r) = result {
        return r.map(|_| ());
    }

    let e = result.unwrap_err();
    // We assume here that the returned error is of type reqwest::Error because of the feature we enabled
    // here for the jsonrpc_client crate, if we use surf or another feature for such crate the code
    // bellow will not work
    if let RpcError::Client(ref e) = e {
        // A connection type error that means the scheduler is offline
        if e.is_connect() || e.is_timeout() {
            #[cfg(not(test))]
            launch_scheduler_process()?;

            #[cfg(test)]
            let handle = scheduler::spawn_scheduler_with_handler().unwrap();

            std::thread::sleep(Duration::from_millis(500));

            let result = rt.block_on(async { jrpc_client.wait_allocation(task.task_req).await });

            #[cfg(test)]
            handle.close();

            return result
                .map_err(|e| ClientError::RpcError(e.to_string()))?
                .map(|_| ());
        }
    }
    Err(ClientError::Other(e.to_string()))
}

#[allow(dead_code)]
fn launch_scheduler_process() -> Result<(), ClientError> {
    use nix::unistd::{fork, ForkResult};
    match unsafe { fork() } {
        Ok(ForkResult::Parent { .. }) => Ok(()),
        Ok(ForkResult::Child) => {
            let mutex = GlobalMutex::new()?;
            if let Ok(_guard) = mutex.try_lock() {
                let _ = run_scheduler();
                mutex.release().unwrap();
            }
            Ok(())
        }
        Err(e) => Err(ClientError::Other(e.to_string())),
    }
}

pub fn list_all_resources() -> Devices {
    common::list_devices()
}

pub fn list_allocations() -> Result<Vec<u32>, ClientError> {
    let jrpc_client = RpcClient::new(&format!("http://{}", SERVER_ADDRESS))?;
    let rt = Runtime::new().map_err(|e| ClientError::Other(e.to_string()))?;
    rt.block_on(async { jrpc_client.list_allocations().await })
        .map_err(|e| ClientError::Other(e.to_string()))?
}

#[cfg(test)]
mod tests {
    use super::*;

    #[test]
    fn calls_scheduler_one_process() {
        use chrono::{DateTime, NaiveDateTime, Utc};
        use rand::Rng;

        let task_fn =
            Box::new(|_data: Vec<ResourceAlloc>| TaskResult::Done(Ok("HelloWorld".to_string())));
        let req = ResourceReq {
            resource: common::ResourceType::Gpu,
            quantity: 2,
            preemptible: false,
        };
        let time_per_iteration = Duration::from_millis(10);
        let exec_time = Duration::from_millis(500);
        let start = DateTime::<Utc>::from_utc(NaiveDateTime::from_timestamp(61, 0), Utc);
        let end = DateTime::<Utc>::from_utc(NaiveDateTime::from_timestamp(61, 0), Utc);
        let deadline = Deadline::new(start, end);
        let task = Task::new(
            task_fn,
            vec![req.clone()],
            time_per_iteration,
            exec_time,
            deadline,
        );

        let mut rng = rand::thread_rng();
        let pid: u32 = rng.gen();
        let client_id: u64 = rng.gen();
        let token = register(pid, client_id);

        let res = schedule_one_of(token, task, Default::default());
        assert!(res.is_ok());
        //assert_eq!(res.unwrap().parse::<u32>().unwrap(), pid);
    }
}<|MERGE_RESOLUTION|>--- conflicted
+++ resolved
@@ -8,15 +8,9 @@
 mod global_mutex;
 pub mod rpc_client;
 
-<<<<<<< HEAD
-pub use crate::client::ClientToken;
 pub use common::{
-    list_devices, Deadline, Devices, Error as ClientError, ResourceAlloc, ResourceReq, Task,
-    TaskRequirements, TaskResult, SERVER_ADDRESS,
-=======
-pub use common::{
-    ClientToken, Deadline, ResourceAlloc, ResourceReq, Task, TaskRequirements, TaskResult,
->>>>>>> baeee166
+    list_devices, ClientToken, Deadline, Devices, Error as ClientError, ResourceAlloc, ResourceReq,
+    Task, TaskRequirements, TaskResult, SERVER_ADDRESS,
 };
 pub use global_mutex::GlobalMutex;
 pub use rpc_client::*;
